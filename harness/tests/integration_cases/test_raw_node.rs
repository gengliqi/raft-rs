--- conflicted
+++ resolved
@@ -632,11 +632,7 @@
 
     let mut raw_node = {
         let raw_node = new_raw_node(1, vec![], 10, 1, new_storage(), &l);
-<<<<<<< HEAD
-        let store = raw_node.core.raft.raft_log.store;
-=======
-        let store = raw_node.raft.r.raft_log.store;
->>>>>>> d71daff2
+        let store = raw_node.core.raft.r.raft_log.store;
         store.wl().apply_snapshot(snap).unwrap();
         store.wl().append(&entries).unwrap();
         store.wl().set_hardstate(hard_state(1, 3, 0));
