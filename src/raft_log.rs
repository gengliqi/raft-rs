--- conflicted
+++ resolved
@@ -514,21 +514,9 @@
         // We solve this problem by not forwarding the persisted index. It's pretty intuitive
         // because the first_update_index means there are snapshot or some entries whose indexes
         // are greater than or equal to the first_update_index have not been persisted yet.
-<<<<<<< HEAD
-        let first_update_index = if let Some(index) = self
-            .unstable
-            .snapshot
-            .as_ref()
-            .map(|snap| snap.get_metadata().index)
-        {
-            index
-        } else {
-            self.unstable.offset
-=======
         let first_update_index = match &self.unstable.snapshot {
             Some(s) => s.get_metadata().index,
             None => self.unstable.offset,
->>>>>>> a5423b24
         };
         if index > self.persisted
             && index < first_update_index
