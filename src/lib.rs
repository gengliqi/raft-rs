--- conflicted
+++ resolved
@@ -389,11 +389,8 @@
 
 #[macro_use]
 extern crate log;
-<<<<<<< HEAD
-=======
 #[cfg(feature = "lib-rust-protobuf")]
 extern crate protobuf;
->>>>>>> f07204a1
 #[macro_use]
 extern crate quick_error;
 #[macro_use]
@@ -444,12 +441,8 @@
     //!
     //! The prelude may grow over time as additional items see ubiquitous use.
 
-<<<<<<< HEAD
+    #[cfg(feature = "lib-rust-protobuf")]
     pub use crate::eraftpb::{
-=======
-    #[cfg(feature = "lib-rust-protobuf")]
-    pub use eraftpb::{
->>>>>>> f07204a1
         ConfChange, ConfChangeType, ConfState, Entry, EntryType, HardState, Message, MessageType,
         Snapshot, SnapshotMetadata,
     };
